--- conflicted
+++ resolved
@@ -84,8 +84,7 @@
   ASSERT_EQ(c10::str(std::vector<TensorIndex>({{None, 3, 2}})), c10::str("(0:3:2)"));
   ASSERT_EQ(c10::str(std::vector<TensorIndex>({{None, 3, -1}})), c10::str("(", INDEX_MAX, ":3:-1)"));
 
-<<<<<<< HEAD
-  ASSERT_EQ(c10::str(std::vector<TensorIndex>({{1, 3, 2}})), c10::str("({1, 3, 2})"));
+  ASSERT_EQ(c10::str(std::vector<TensorIndex>({{1, 3, 2}})), c10::str("(1:3:2)"));
 }
 
 // TODO: I will remove the Python tests in the comments once the PR is approved.
@@ -131,7 +130,4 @@
   ASSERT_EQ(v.idx({{}, None}).sizes(), torch::IntArrayRef({5, 1, 7, 3}));
   ASSERT_EQ(v.idx({{}, None, None}).sizes(), torch::IntArrayRef({5, 1, 1, 7, 3}));
   ASSERT_EQ(v.idx({"...", None}).sizes(), torch::IntArrayRef({5, 7, 3, 1}));
-=======
-  ASSERT_EQ(c10::str(std::vector<TensorIndex>({{1, 3, 2}})), c10::str("(1:3:2)"));
->>>>>>> 99434836
 }