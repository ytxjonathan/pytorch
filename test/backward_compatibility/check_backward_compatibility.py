--- conflicted
+++ resolved
@@ -27,7 +27,8 @@
     ('aten::_ncf_unsqueeze', datetime.date(2020, 3, 1)),
     ('prim::Load', datetime.date(2020, 3, 1)),
     ('prim::ImplicitTensorToNum', datetime.date(2020, 3, 1)),
-<<<<<<< HEAD
+    ('aten::is_owner', datetime.date(2020, 3, 1)),
+    ('aten::to_here', datetime.date(2020, 3, 1)),
     ('prim::isinstance', datetime.date(2020, 3, 1)),
     ('prim::CreateObject', datetime.date(2020, 3, 1)),
     ('prim::Uninitialized', datetime.date(2020, 3, 1)),
@@ -48,10 +49,6 @@
     ('prim::Print', datetime.date(2020, 3, 1)),
     ('prim::MMTreeReduce', datetime.date(2020, 3, 1)),
     ('prim::Constant', datetime.date(2020, 3, 1)),
-=======
-    ('aten::is_owner', datetime.date(2020, 3, 1)),
-    ('aten::to_here', datetime.date(2020, 3, 1)),
->>>>>>> 262101bb
 ]
 
 
