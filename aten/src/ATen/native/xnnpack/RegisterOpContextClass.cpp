--- conflicted
+++ resolved
@@ -74,23 +74,15 @@
   // Registering under _xnnpack namespace for now. As we add more backend requiring similar functionality
   // We can refactor the code and use a better namespace.
     torch::RegisterOperators()
-<<<<<<< HEAD
-        .op("xnnpack::linear_prepack(Tensor W, Tensor? B=None) -> __torch__.torch.classes.XNNPackLinearOpContext",
+        .op("_xnnpack::linear_prepack(Tensor W, Tensor? B=None) -> __torch__.torch.classes.XNNPackLinearOpContext",
             torch::RegisterOperators::options()
             .aliasAnalysis(at::AliasAnalysisKind::PURE_FUNCTION)
             .kernel<internal::linear::LinearPrePack>(
                 DispatchKey::CPUTensorId))
-        .op("xnnpack::linear_packed(Tensor X, __torch__.torch.classes.XNNPackLinearOpContext W_prepack) -> Tensor Y",
+        .op("_xnnpack::linear_packed(Tensor X, __torch__.torch.classes.XNNPackLinearOpContext W_prepack) -> Tensor Y",
             torch::RegisterOperators::options()
             .aliasAnalysis(at::AliasAnalysisKind::PURE_FUNCTION)
             .kernel<internal::linear::LinearPacked>(
-=======
-        .op("_xnnpack::linear_prepack(Tensor W, Tensor? B=None) -> __torch__.torch.classes.XNNPackLinearOpContext",
-            torch::RegisterOperators::options().kernel<internal::linear::LinearPrePack>(
-                DispatchKey::CPUTensorId))
-        .op("_xnnpack::linear_packed(Tensor X, __torch__.torch.classes.XNNPackLinearOpContext W_prepack) -> Tensor Y",
-            torch::RegisterOperators::options().kernel<internal::linear::LinearPacked>(
->>>>>>> 939fe404
                 DispatchKey::CPUTensorId))
         .op("_xnnpack::conv2d_prepack(Tensor W, Tensor? B, int[2] stride, "
             "int[2] padding, int[2] dilation, int groups) "
