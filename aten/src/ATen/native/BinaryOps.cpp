--- conflicted
+++ resolved
@@ -76,8 +76,6 @@
   return native::div_out(self, self, other);
 }
 
-<<<<<<< HEAD
-=======
 Tensor& remainder_out(Tensor& result, const Tensor& self, const Tensor& other) {
   auto iter = TensorIterator::binary_op(result, self, other,
     /*check_mem_overlap=*/true);
@@ -96,14 +94,6 @@
   return native::remainder_out(self, self, other);
 }
 
-Tensor truncate(const Tensor& tensor) {
-  if (tensor.is_floating_point()) {
-    return tensor.trunc();
-  }
-  return tensor;
-}
-
->>>>>>> 70f32986
 Tensor& true_divide_out(Tensor& result, const Tensor& self, const Tensor& divisor) {
   TORCH_CHECK(!isIntegralType(result.scalar_type(), /*includeBool=*/ true),
             "True division requires a floating output type, but got ",
