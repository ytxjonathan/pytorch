r""" Functional interface (quantized)."""
from __future__ import absolute_import
from __future__ import division
from __future__ import print_function
from __future__ import unicode_literals

import torch
from torch._jit_internal import List as _List
from torch.nn.modules.utils import _pair, _triple

# Although some of the functions and docstrings are mirrored from the torch.nn,
# we want to have them here for future changes.

def avg_pool2d(input, kernel_size, stride=None, padding=0, ceil_mode=False,
               count_include_pad=True, divisor_override=None):
    r"""
    Applies 2D average-pooling operation in :math:`kH \times kW` regions by step size
    :math:`sH \times sW` steps. The number of output features is equal to the number of
    input planes.

    .. note:: The input quantization parameters propagate to the output.

    See :class:`~torch.nn.quantized.AvgPool2d` for details and output shape.

    Args:
        input: quantized input tensor :math:`(\text{minibatch} , \text{in\_channels} , iH , iW)`
        kernel_size: size of the pooling region. Can be a single number or a
          tuple `(kH, kW)`
        stride: stride of the pooling operation. Can be a single number or a
          tuple `(sH, sW)`. Default: :attr:`kernel_size`
        padding: implicit zero paddings on both sides of the input. Can be a
          single number or a tuple `(padH, padW)`. Default: 0
        ceil_mode: when True, will use `ceil` instead of `floor` in the formula
            to compute the output shape. Default: ``False``
        count_include_pad: when True, will include the zero-padding in the
            averaging calculation. Default: ``True``
        divisor_override: if specified, it will be used as divisor, otherwise
             size of the pooling region will be used. Default: None
    """
    if not input.is_quantized:
        raise ValueError("Input to 'quantized.avg_pool2d' must be quantized!")
    return torch.nn.functional.avg_pool2d(input, kernel_size, stride, padding,
                                          ceil_mode, count_include_pad,
                                          divisor_override)

def avg_pool3d(input, kernel_size, stride=None, padding=0, ceil_mode=False,
               count_include_pad=True, divisor_override=None):
    r"""
    Applies 3D average-pooling operation in :math:`kD \ times kH \times kW` regions by step size
    :math:`sD \times sH \times sW` steps. The number of output features is equal to the number of
    input planes.

    .. note:: The input quantization parameters propagate to the output.

    Args:
        input: quantized input tensor :math:`(\text{minibatch} , \text{in\_channels} , iH , iW)`
        kernel_size: size of the pooling region. Can be a single number or a
          tuple `(kD, kH, kW)`
        stride: stride of the pooling operation. Can be a single number or a
          tuple `(sD, sH, sW)`. Default: :attr:`kernel_size`
        padding: implicit zero paddings on both sides of the input. Can be a
          single number or a tuple `(padD, padH, padW)`. Default: 0
        ceil_mode: when True, will use `ceil` instead of `floor` in the formula
            to compute the output shape. Default: ``False``
        count_include_pad: when True, will include the zero-padding in the
            averaging calculation. Default: ``True``
        divisor_override: if specified, it will be used as divisor, otherwise
             size of the pooling region will be used. Default: None
    """
    if not input.is_quantized:
        raise ValueError("Input to 'quantized.avg_pool3d' must be quantized!")
    return torch.nn.functional.avg_pool3d(input, kernel_size, stride, padding,
                                          ceil_mode, count_include_pad,
                                          divisor_override)

def adaptive_avg_pool2d(input, output_size):
    # type: (Tensor, BroadcastingList2[int]) -> Tensor
    r"""
    Applies a 2D adaptive average pooling over a quantized input signal composed
    of several quantized input planes.

    .. note:: The input quantization paramteres propagate to the output.

    See :class:`~torch.nn.quantized.AdaptiveAvgPool2d` for details and output shape.

    Args:
        output_size: the target output size (single integer or
                     double-integer tuple)
    """
    if not input.is_quantized:
        raise ValueError("Input to 'quantized.adaptive_avg_pool2d' must be quantized!")
    return torch.nn.functional.adaptive_avg_pool2d(input, output_size)

def conv2d(input, weight, bias,
           stride=1, padding=0, dilation=1, groups=1,
           padding_mode='zeros',
           scale=1.0, zero_point=0,
           dtype=torch.quint8):
    r"""
    Applies a 2D convolution over a quantized 2D input composed of several input
    planes.

    See :class:`~torch.nn.quantized.Conv2d` for details and output shape.

    Args:
        input: quantized input tensor of shape :math:`(\text{minibatch} , \text{in\_channels} , iH , iW)`
        weight: quantized filters of shape :math:`(\text{out\_channels} , \frac{\text{in\_channels}}{\text{groups}} , kH , kW)`
        bias: **non-quantized** bias tensor of shape :math:`(\text{out\_channels})`. The tensor type must be `torch.float`.
        stride: the stride of the convolving kernel. Can be a single number or a
          tuple `(sH, sW)`. Default: 1
        padding: implicit paddings on both sides of the input. Can be a
          single number or a tuple `(padH, padW)`. Default: 0
        dilation: the spacing between kernel elements. Can be a single number or
          a tuple `(dH, dW)`. Default: 1
        groups: split input into groups, :math:`\text{in\_channels}` should be divisible by the
          number of groups. Default: 1
        padding_mode: the padding mode to use. Only "zeros" is supported for quantized convolution at the moment. Default: "zeros"
        scale: quantization scale for the output. Default: 1.0
        zero_point: quantization zero_point for the output. Default: 0
        dtype: quantization data type to use. Default: ``torch.quint8``

    Examples::

        >>> from torch.nn.quantized import functional as qF
        >>> filters = torch.randn(8, 4, 3, 3, dtype=torch.float)
        >>> inputs = torch.randn(1, 4, 5, 5, dtype=torch.float)
        >>> bias = torch.randn(8, dtype=torch.float)
        >>>
        >>> scale, zero_point = 1.0, 0
        >>> dtype_inputs = torch.quint8
        >>> dtype_filters = torch.qint8
        >>>
        >>> q_filters = torch.quantize_per_tensor(filters, scale, zero_point, dtype_filters)
        >>> q_inputs = torch.quantize_per_tensor(inputs, scale, zero_point, dtype_inputs)
        >>> qF.conv2d(q_inputs, q_filters, bias, padding=1, scale=scale, zero_point=zero_point)
    """  # noqa: E501
    if padding_mode != 'zeros':
        raise NotImplementedError("Only zero-padding is supported!")
    if input.dtype != torch.quint8:
        raise NotImplementedError("Only torch.quint8 is supported for activation tensor!")
    if weight.dtype != torch.qint8:
        raise NotImplementedError("Only torch.qint8 is supported for weight tensor!")
    if input.ndim != 4:
        raise ValueError("Input shape must be `(N, C, H, W)`!")
    stride = _pair(stride)
    padding = _pair(padding)
    dilation = _pair(dilation)

    prepacked_weight = torch.ops.quantized.conv2d_prepack(
        weight, bias, stride, padding, dilation, groups)
    return torch.ops.quantized.conv2d(input,
                                      prepacked_weight,
                                      stride, padding, dilation,
                                      groups, scale, zero_point)

def conv3d(input, weight, bias, stride=1, padding=0, dilation=1, groups=1,
           padding_mode='zeros', scale=1.0, zero_point=0, dtype=torch.quint8):
    r"""
    Applies a 3D convolution over a quantized 3D input composed of several input
    planes.

    See :class:`~torch.nn.quantized.Conv3d` for details and output shape.

    Args:
        input: quantized input tensor of shape
          :math:`(\text{minibatch} , \text{in\_channels} , iD , iH , iW)`
        weight: quantized filters of shape
          :math:`(\text{out\_channels} , \frac{\text{in\_channels}}{\text{groups}} , kD , kH , kW)`
        bias: **non-quantized** bias tensor of shape
          :math:`(\text{out\_channels})`. The tensor type must be `torch.float`.
        stride: the stride of the convolving kernel. Can be a single number or a
          tuple `(sD, sH, sW)`. Default: 1
        padding: implicit paddings on both sides of the input. Can be a
          single number or a tuple `(padD, padH, padW)`. Default: 0
        dilation: the spacing between kernel elements. Can be a single number or
          a tuple `(dD, dH, dW)`. Default: 1
        groups: split input into groups, :math:`\text{in\_channels}` should be
          divisible by the number of groups. Default: 1
        padding_mode: the padding mode to use. Only "zeros" is supported for
          quantized convolution at the moment. Default: "zeros"
        scale: quantization scale for the output. Default: 1.0
        zero_point: quantization zero_point for the output. Default: 0
        dtype: quantization data type to use. Default: ``torch.quint8``

    Examples::

        >>> from torch.nn.quantized import functional as qF
        >>> filters = torch.randn(8, 4, 3, 3, 3, dtype=torch.float)
        >>> inputs = torch.randn(1, 4, 5, 5, 5, dtype=torch.float)
        >>> bias = torch.randn(8, dtype=torch.float)
        >>>
        >>> scale, zero_point = 1.0, 0
        >>> dtype_inputs = torch.quint8
        >>> dtype_filters = torch.qint8
        >>>
        >>> q_filters = torch.quantize_per_tensor(filters, scale, zero_point, dtype_filters)
        >>> q_inputs = torch.quantize_per_tensor(inputs, scale, zero_point, dtype_inputs)
        >>> qF.conv3d(q_inputs, q_filters, bias, padding=1, scale=scale, zero_point=zero_point)
    """  # noqa: E501
    if padding_mode != 'zeros':
        raise NotImplementedError("Only zero-padding is supported!")
    if input.dtype != torch.quint8:
        raise NotImplementedError("Only torch.quint8 is supported for activation tensor!")
    if weight.dtype != torch.qint8:
        raise NotImplementedError("Only torch.qint8 is supported for weight tensor!")
    if input.ndim != 5:
        raise ValueError("Input shape must be `(N, C, D, H, W)`!")
    stride = _triple(stride)
    padding = _triple(padding)
    dilation = _triple(dilation)

    prepacked_weight = torch.ops.quantized.conv3d_prepack(
        weight, bias, stride, padding, dilation, groups)
    return torch.ops.quantized.conv3d(
        input, prepacked_weight, stride, padding, dilation, groups, scale,
        zero_point)

def interpolate(input, size=None, scale_factor=None, mode='nearest', align_corners=None):
    r"""Down/up samples the input to either the given :attr:`size` or the given
    :attr:`scale_factor`

    See :func:`torch.nn.functional.interpolate` for implementation details.

    The input dimensions are interpreted in the form:
    `mini-batch x channels x [optional depth] x [optional height] x width`.

    .. note:: The input quantization parameters propagate to the output.

    .. note:: Only 2D input is supported for quantized inputs

    .. note:: Only the following modes are supported for the quantized inputs:

        - `bilinear`
        - `nearest`

    Args:
        input (Tensor): the input tensor
        size (int or Tuple[int] or Tuple[int, int] or Tuple[int, int, int]):
            output spatial size.
        scale_factor (float or Tuple[float]): multiplier for spatial size. Has to match input size if it is a tuple.
        mode (str): algorithm used for upsampling:
            ``'nearest'`` | ``'bilinear'``
        align_corners (bool, optional): Geometrically, we consider the pixels of the
            input and output as squares rather than points.
            If set to ``True``, the input and output tensors are aligned by the
            center points of their corner pixels, preserving the values at the corner pixels.
            If set to ``False``, the input and output tensors are aligned by the corner
            points of their corner pixels, and the interpolation uses edge value padding
            for out-of-boundary values, making this operation *independent* of input size
            when :attr:`scale_factor` is kept the same. This only has an effect when :attr:`mode`
            is ``'bilinear'``.
            Default: ``False``
    """
    if not input.is_quantized:
        raise ValueError("Input to 'quantized.interpolate' must be quantized!")
    return torch.nn.functional.interpolate(input, size, scale_factor, mode,
                                           align_corners)

def linear(input, weight, bias=None, scale=None, zero_point=None):
    # type: (Tensor, Tensor, Optional[Tensor], Optional[float], Optional[int]) -> Tensor
    r"""
    Applies a linear transformation to the incoming quantized data:
    :math:`y = xA^T + b`.
    See :class:`~torch.nn.quantized.Linear`

    .. note::

      Current implementation packs weights on every call, which has penalty on performance.
      If you want to avoid the overhead, use :class:`~torch.nn.quantized.Linear`.

    Args:
      input (Tensor): Quantized input of type `torch.quint8`
      weight (Tensor): Quantized weight of type `torch.qint8`
      bias (Tensor): None or fp32 bias of type `torch.float`
      scale (double): output scale. If None, derived from the input scale
      zero_point (long): output zero point. If None, derived from the input zero_point

    Shape:
        - Input: :math:`(N, *, in\_features)` where `*` means any number of
          additional dimensions
        - Weight: :math:`(out\_features, in\_features)`
        - Bias: :math:`(out\_features)`
        - Output: :math:`(N, *, out\_features)`
    """
    if scale is None:
        scale = input.q_scale()
    if zero_point is None:
        zero_point = input.q_zero_point()
    _packed_params = torch.ops.quantized.linear_prepack(weight, bias)
    return torch.ops.quantized.linear(input, _packed_params, scale, zero_point)

def max_pool2d(input, kernel_size, stride=None, padding=0, dilation=1,
               ceil_mode=False, return_indices=False):
    r"""Applies a 2D max pooling over a quantized input signal composed of
    several quantized input planes.

    .. note:: The input quantization parameters are propagated to the output.

    See :class:`~torch.nn.quantized.MaxPool2d` for details.
    """
    if return_indices:
        raise NotImplementedError("return_indices is not yet implemented!")
    if stride is None:
        stride = torch.jit.annotate(_List[int], [])
    return torch.nn.functional.max_pool2d(input, kernel_size, stride, padding,
                                          dilation, ceil_mode, return_indices)

def relu(input, inplace=False):
    # type: (Tensor, bool) -> Tensor
    r"""relu(input, inplace=False) -> Tensor

    Applies the rectified linear unit function element-wise.
    See :class:`~torch.nn.quantized.ReLU` for more details.

    Args:
        input: quantized input
        inplace: perform the computation inplace
    """
    if not input.is_quantized:
        raise ValueError("Input to 'quantized.relu' must be quantized!")
    if inplace:
        return torch.relu_(input)
    else:
        return torch.relu(input)

def leaky_relu(input, negative_slope=0.01, inplace=False,
               scale=None, zero_point=None):
    # type: (Tensor, float, bool, float, int) -> Tensor
    r"""
    Quantized version of the.
    leaky_relu(input, negative_slope=0.01, inplace=False, scale, zero_point) -> Tensor

    Applies element-wise,
    :math:`\text{LeakyReLU}(x) = \max(0, x) + \text{negative\_slope} * \min(0, x)`

    Args:
        input: Quaintized input
        negative_slope: The slope of the negative input
        inplace: Inplace modification of the input tensor
        scale, zero_point: Scale and zero point of thhe output tensor.

    See :class:`~torch.nn.LeakyReLU` for more details.
    """
    if scale is not None and zero_point is not None:
        assert not inplace, "Cannot rescale with `inplace`"
        output = torch.quantize_per_tensor(torch.zeros(input.shape),
                                           scale, int(zero_point), input.dtype)
        torch._C._nn.leaky_relu(input, negative_slope, out=output)
        return output
    if inplace:
        result = torch._C._nn.leaky_relu_(input, negative_slope)
    else:
        result = torch._C._nn.leaky_relu(input, negative_slope)
    return result

<<<<<<< HEAD
def elu(input, alpha=1., inplace=False, scale=None, zero_point=None):
    r"""
    Applies the quantized ELU function element-wise:

    .. math::
        \text{ELU}(x) = \max(0,x) + \min(0, \alpha * (\exp(x) - 1))

    Args:
        input: quantized input
        alpha: the :math:`\alpha` value for the ELU formulation. Default: 1.0
        inplace: Inplace modification of the input tensor
        scale, zero_point: Scale and zero point of the output tensor.
    """
    if not input.is_quantized:
        raise ValueError("Input to 'quantized.elu' must be quantized!")
    if (scale is not None) != (zero_point is not None):
        raise ValueError("Either both or none of (scale, zero_point) must be specified!")

    if scale is not None and zero_point is not None:
        assert not inplace, "Cannot rescale with `inplace`"
        output = torch.quantize_per_tensor(torch.zeros(input.shape),
                                           scale, int(zero_point), input.dtype)
        torch._C._nn.elu(input, alpha, out=output)
        return output
    elif inplace:
        return torch._C._nn.elu_(input, alpha)
    else:
        return torch._C._nn.elu(input, alpha)
=======
def hardtanh(input, min_val=-1., max_val=1., inplace=False):
    # type: (Tensor, float, float, bool) -> Tensor
    r"""
    hardtanh(input, min_val=-1., max_val=1., inplace=False) -> Tensor

    Applies the quantized HardTanh function element-wise, with scale and
    zero-point carried over from the input tensor. See :class:`~torch.nn.Hardtanh`
    for more details.
    """
    if not input.is_quantized:
        raise ValueError("Input to 'quantized.hardtanh' must be quantized!")
    if inplace:
        return torch._C._nn.hardtanh_(input, min_val, max_val)
    return torch._C._nn.hardtanh(input, min_val, max_val)
>>>>>>> 6f8a8e4e

def clamp(input, min_, max_):
    # type: (Tensor, float, float) -> Tensor
    r"""float(input, min_, max_) -> Tensor

    Applies the clamp function element-wise.
    See :class:`~torch.nn.quantized.clamp` for more details.

    Args:
        input: quantized input
        min_: minimum value for clamping
        max_: maximum value for clamping
    """
    if not input.is_quantized:
        raise ValueError("Input to 'quantized.clamp' must be quantized!")
    return torch.clamp(input, min_, max_)

def upsample(input, size=None, scale_factor=None, mode='nearest', align_corners=None):
    r"""Upsamples the input to either the given :attr:`size` or the given
    :attr:`scale_factor`

    .. warning::
        This function is deprecated in favor of
        :func:`torch.nn.quantized.functional.interpolate`.
        This is equivalent with ``nn.quantized.functional.interpolate(...)``.

    See :func:`torch.nn.functional.interpolate` for implementation details.

    The input dimensions are interpreted in the form:
    `mini-batch x channels x [optional depth] x [optional height] x width`.

    .. note:: The input quantization parameters propagate to the output.

    .. note:: Only 2D input is supported for quantized inputs

    .. note:: Only the following modes are supported for the quantized inputs:

        - `bilinear`
        - `nearest`

    Args:
        input (Tensor): quantized input tensor
        size (int or Tuple[int] or Tuple[int, int] or Tuple[int, int, int]):
            output spatial size.
        scale_factor (float or Tuple[float]): multiplier for spatial size. Has to be an integer.
        mode (string): algorithm used for upsampling:
            ``'nearest'`` | ``'bilinear'``
        align_corners (bool, optional): Geometrically, we consider the pixels of the
            input and output as squares rather than points.
            If set to ``True``, the input and output tensors are aligned by the
            center points of their corner pixels, preserving the values at the corner pixels.
            If set to ``False``, the input and output tensors are aligned by the corner
            points of their corner pixels, and the interpolation uses edge value padding
            for out-of-boundary values, making this operation *independent* of input size
            when :attr:`scale_factor` is kept the same. This only has an effect when :attr:`mode`
            is ``'bilinear'``.
            Default: ``False``

    .. warning::
        With ``align_corners = True``, the linearly interpolating modes
        (`bilinear`) don't proportionally align the
        output and input pixels, and thus the output values can depend on the
        input size. This was the default behavior for these modes up to version
        0.3.1. Since then, the default behavior is ``align_corners = False``.
        See :class:`~torch.nn.Upsample` for concrete examples on how this
        affects the outputs.
    """
    warnings.warn("nn.quantized.functional.upsample is deprecated. Use nn.quantized.functional.interpolate instead.")
    return interpolate(input, size, scale_factor, mode, align_corners)

def upsample_bilinear(input, size=None, scale_factor=None):
    r"""Upsamples the input, using bilinear upsampling.

    .. warning::
        This function is deprecated in favor of
        :func:`torch.nn.quantized.functional.interpolate`.
        This is equivalent with
        ``nn.quantized.functional.interpolate(..., mode='bilinear', align_corners=True)``.

    .. note:: The input quantization parameters propagate to the output.

    .. note:: Only 2D inputs are supported

    Args:
        input (Tensor): quantized input
        size (int or Tuple[int, int]): output spatial size.
        scale_factor (int or Tuple[int, int]): multiplier for spatial size
    """
    # DeprecationWarning is ignored by default
    warnings.warn("nn.quantized.functional.upsample_bilinear is deprecated. Use nn.quantized.functional.interpolate instead.")
    return interpolate(input, size, scale_factor, mode='bilinear', align_corners=True)

def upsample_nearest(input, size=None, scale_factor=None):
    r"""Upsamples the input, using nearest neighbours' pixel values.

    .. warning::
        This function is deprecated in favor of
        :func:`torch.nn.quantized.functional.interpolate`.
        This is equivalent with ``nn.quantized.functional.interpolate(..., mode='nearest')``.

    .. note:: The input quantization parameters propagate to the output.

    .. note:: Only 2D inputs are supported

    Args:
        input (Tensor): quantized input
        size (int or Tuple[int, int] or Tuple[int, int, int]): output spatial
            size.
        scale_factor (int): multiplier for spatial size. Has to be an integer.
    """
    # DeprecationWarning is ignored by default
    warnings.warn("nn.quantized.functional.upsample_nearest is deprecated. Use nn.quantized.functional.interpolate instead.")
    return interpolate(input, size, scale_factor, mode='nearest')<|MERGE_RESOLUTION|>--- conflicted
+++ resolved
@@ -353,7 +353,21 @@
         result = torch._C._nn.leaky_relu(input, negative_slope)
     return result
 
-<<<<<<< HEAD
+def hardtanh(input, min_val=-1., max_val=1., inplace=False):
+    # type: (Tensor, float, float, bool) -> Tensor
+    r"""
+    hardtanh(input, min_val=-1., max_val=1., inplace=False) -> Tensor
+
+    Applies the quantized HardTanh function element-wise, with scale and
+    zero-point carried over from the input tensor. See :class:`~torch.nn.Hardtanh`
+    for more details.
+    """
+    if not input.is_quantized:
+        raise ValueError("Input to 'quantized.hardtanh' must be quantized!")
+    if inplace:
+        return torch._C._nn.hardtanh_(input, min_val, max_val)
+    return torch._C._nn.hardtanh(input, min_val, max_val)
+
 def elu(input, alpha=1., inplace=False, scale=None, zero_point=None):
     r"""
     Applies the quantized ELU function element-wise:
@@ -382,22 +396,6 @@
         return torch._C._nn.elu_(input, alpha)
     else:
         return torch._C._nn.elu(input, alpha)
-=======
-def hardtanh(input, min_val=-1., max_val=1., inplace=False):
-    # type: (Tensor, float, float, bool) -> Tensor
-    r"""
-    hardtanh(input, min_val=-1., max_val=1., inplace=False) -> Tensor
-
-    Applies the quantized HardTanh function element-wise, with scale and
-    zero-point carried over from the input tensor. See :class:`~torch.nn.Hardtanh`
-    for more details.
-    """
-    if not input.is_quantized:
-        raise ValueError("Input to 'quantized.hardtanh' must be quantized!")
-    if inplace:
-        return torch._C._nn.hardtanh_(input, min_val, max_val)
-    return torch._C._nn.hardtanh(input, min_val, max_val)
->>>>>>> 6f8a8e4e
 
 def clamp(input, min_, max_):
     # type: (Tensor, float, float) -> Tensor
