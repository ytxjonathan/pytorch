--- conflicted
+++ resolved
@@ -995,15 +995,6 @@
     getattr_nodes_to_delete.insert(orig_weight->node());
   }
 
-<<<<<<< HEAD
-  std::string replacement = R"(
-graph(%self, %scale, %zero_point, %dtype):
-    %weight_quant = prim::GetAttr[name="_quantized_weight"](%self)
-    return (%weight_quant) )";
-  SubgraphRewriter rewriter;
-  rewriter.RegisterRewritePattern(pattern.pattern_string, replacement);
-  rewriter.runOnGraph(graph, filter);
-=======
   // We need to delete the `quantize_per_tensor` nodes first,
   // since they will have a Use of the corresponding `weight`
   // value. Once we've deleted the quantize nodes, we can delete
@@ -1014,7 +1005,6 @@
   for (Node* n : getattr_nodes_to_delete) {
     n->destroy();
   }
->>>>>>> f1b75a05
 }
 
 void InsertPrepackUnpack(std::shared_ptr<Graph>& graph) {
